--- conflicted
+++ resolved
@@ -260,13 +260,10 @@
         if use_cpu_only or not backend:
             # Pure CPU path for filtering - avoid GPU entirely to skip transfer overhead
             # But we can still use hardware encoder for final encoding step
-<<<<<<< HEAD
-            print("Using CPU-only path for stacking to avoid GPU-CPU transfer overhead")
-=======
+
             print(
                 "Using CPU-only path for stacking to avoid GPU-CPU transfer overhead"
             )
->>>>>>> 1d69a3a4
             print(f"Final encoder: {encoder}")
 
             # CPU scaling
